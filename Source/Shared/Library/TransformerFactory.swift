--- conflicted
+++ resolved
@@ -9,11 +9,7 @@
     return Transformer<Data>(toData: toData, fromData: fromData)
   }
 
-<<<<<<< HEAD
-  #if os(iOS) || os(tvOS) || os(macOS) || os(watchOS)
-=======
-  #if os(iOS) || os(tvOS) || os(macOS) || os(visionOS)
->>>>>>> ec9f3af9
+  #if os(iOS) || os(tvOS) || os(macOS) || os(watchOS) || os(visionOS)
   public static func forImage() -> Transformer<Image> {
     let toData: (Image) throws -> Data = { image in
       return try image.cache_toData().unwrapOrThrow(error: StorageError.transformerFail)
